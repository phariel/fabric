--- conflicted
+++ resolved
@@ -69,12 +69,6 @@
 		return
 	}
 
-<<<<<<< HEAD
-	// Load local MSP
-	err = mspmgmt.LoadLocalMsp(conf.General.LocalMSPDir)
-	if err != nil { // Handle errors reading the config file
-		panic(fmt.Errorf("Failed initializing crypto [%s]", err))
-=======
 	//Create GRPC server - return if an error occurs
 	secureConfig := comm.SecureServerConfig{
 		UseTLS: conf.General.TLS.Enabled,
@@ -83,7 +77,12 @@
 	if err != nil {
 		fmt.Println("Failed to return new GRPC server: ", err)
 		return
->>>>>>> 14f1aeab
+	}
+
+	// Load local MSP
+	err = mspmgmt.LoadLocalMsp(conf.General.LocalMSPDir)
+	if err != nil { // Handle errors reading the config file
+		panic(fmt.Errorf("Failed initializing crypto [%s]", err))
 	}
 
 	var lf ordererledger.Factory
